#include <sbpl_collision_checking/sbpl_collision_model.h>
#include "collision_model_impl.h"

namespace sbpl_arm_planner
{

SBPLCollisionModel::SBPLCollisionModel() :
    impl_(new sbpl::manipulation::CollisionModelImpl)
{
}

SBPLCollisionModel::~SBPLCollisionModel()
{
}

<<<<<<< HEAD
bool SBPLCollisionModel::init(std::string ns)
{
  if(!getRobotModel())
    return false;

  if(ns.empty())
    ns = "~";
  return readGroups(ns);
}

bool SBPLCollisionModel::getRobotModel()
{
  std::string robot_description;
  if (nh_.getParam("robot_description", robot_description))
  {
    urdf_ = boost::shared_ptr<urdf::Model>(new urdf::Model());
    if (!urdf_->initString(robot_description))
    {
      ROS_WARN("Failed to parse the URDF");
      return false;
    }
  }
  else
  {
    ROS_ERROR("The robot description was not found on the param server.");
    return false;
  }

  return true;
}

bool SBPLCollisionModel::readGroups(std::string ns)
{
  XmlRpc::XmlRpcValue all_groups, all_spheres;
  ros::NodeHandle nh(ns);

  // collision spheres
  std::string spheres_name = "collision_spheres";
  if(!nh.hasParam(spheres_name)) 
  {
    ROS_WARN_STREAM("No groups for planning specified in " << spheres_name);
    return false;
  }
  nh.getParam(spheres_name, all_spheres);

  if(all_spheres.getType() != XmlRpc::XmlRpcValue::TypeArray) 
    ROS_WARN("Spheres is not an array.");

  if(all_spheres.size() == 0) 
  {
    ROS_WARN("No spheres in spheres");
    return false;
  }

  // collision groups
  std::string group_name = "collision_groups";
  if(!nh.hasParam(group_name)) 
  {
    ROS_WARN_STREAM("No groups for planning specified in " << group_name);
    return false;
  }
  nh.getParam(group_name, all_groups);

  if(all_groups.getType() != XmlRpc::XmlRpcValue::TypeArray) 
    ROS_WARN("Groups is not an array.");

  if(all_groups.size() == 0) 
  {
    ROS_WARN("No groups in groups");
    return false;
  }

  for(int i = 0; i < all_groups.size(); i++) 
  {
    if(!all_groups[i].hasMember("name"))
    {
      ROS_WARN("All groups must have a name.");
      return false;
    }
    std::string gname = all_groups[i]["name"];
    Group* gc = new Group(gname);
    std::map< std::string, Group*>::iterator group_iterator = group_config_map_.find(gname);
    if(group_iterator != group_config_map_.end())
    {
      ROS_WARN_STREAM("Already have group name " << gname);
      delete gc;
      continue;
    }
    group_config_map_[gname] = gc;
    if(!group_config_map_[gname]->getParams(all_groups[i], all_spheres))
    {
      ROS_ERROR("Failed to get all params for %s", gname.c_str());
      return false;
    }
  }
  ROS_INFO("Successfully parsed collision model");
  return true;
=======
bool SBPLCollisionModel::init(const std::string& urdf_string)
{
    return impl_->init(urdf_string);
>>>>>>> 2c29d4c0
}

void SBPLCollisionModel::getGroupNames(std::vector<std::string> &names)
{
    return impl_->getGroupNames(names);
}

bool SBPLCollisionModel::setDefaultGroup(const std::string &group_name)
{
    return impl_->setDefaultGroup(group_name);
}

void SBPLCollisionModel::printGroups()
{
    return impl_->printGroups();
}

bool SBPLCollisionModel::getFrameInfo(const std::string &name, const std::string &group_name, int &chain, int &segment)
{
    return impl_->getFrameInfo(name, group_name, chain, segment);
}

bool SBPLCollisionModel::initAllGroups()
{
    return impl_->initAllGroups();
}

bool SBPLCollisionModel::computeDefaultGroupFK(
    const std::vector<double> &angles,
    std::vector<std::vector<KDL::Frame>> &frames)
{
    return impl_->computeDefaultGroupFK(angles, frames);
}

bool SBPLCollisionModel::computeGroupFK(
    const std::vector<double> &angles,
    Group *group,
    std::vector<std::vector<KDL::Frame>> &frames)
{
    return impl_->computeGroupFK(angles, group, frames);
}

void SBPLCollisionModel::setOrderOfJointPositions(
    const std::vector<std::string> &joint_names,
    const std::string &group_name)
{
    return impl_->setOrderOfJointPositions(joint_names, group_name);
}

void SBPLCollisionModel::setJointPosition(const std::string &name, double position)
{
    return impl_->setJointPosition(name, position);
}

void SBPLCollisionModel::printDebugInfo(const std::string &group_name)
{
    return impl_->printDebugInfo(group_name);
}

void SBPLCollisionModel::getDefaultGroupSpheres(std::vector<Sphere*> &spheres)
{
    return impl_->getDefaultGroupSpheres(spheres);
}

bool SBPLCollisionModel::getJointLimits(
    const std::string &group_name,
    const std::string &joint_name,
    double &min_limit,
    double &max_limit,
    bool &continuous)
{
    return impl_->getJointLimits(group_name, joint_name, min_limit, max_limit, continuous);
}

std::string SBPLCollisionModel::getReferenceFrame(const std::string &group_name)
{
    return impl_->getReferenceFrame(group_name);
}

Group *SBPLCollisionModel::getGroup(const std::string &name)
{
    return impl_->getGroup(name);
}

void SBPLCollisionModel::getVoxelGroups(std::vector<Group*> &vg)
{
    return impl_->getVoxelGroups(vg);
}

bool SBPLCollisionModel::doesLinkExist(const std::string &name, const std::string &group_name)
{
    return impl_->doesLinkExist(name, group_name);
}

bool SBPLCollisionModel::setModelToWorldTransform(
    const moveit_msgs::RobotState &state,
    const std::string &world_frame)
{
    return impl_->setWorldToModelTransform(state, world_frame);
}

} // namespace sbpl_arm_planner<|MERGE_RESOLUTION|>--- conflicted
+++ resolved
@@ -13,109 +13,9 @@
 {
 }
 
-<<<<<<< HEAD
-bool SBPLCollisionModel::init(std::string ns)
-{
-  if(!getRobotModel())
-    return false;
-
-  if(ns.empty())
-    ns = "~";
-  return readGroups(ns);
-}
-
-bool SBPLCollisionModel::getRobotModel()
-{
-  std::string robot_description;
-  if (nh_.getParam("robot_description", robot_description))
-  {
-    urdf_ = boost::shared_ptr<urdf::Model>(new urdf::Model());
-    if (!urdf_->initString(robot_description))
-    {
-      ROS_WARN("Failed to parse the URDF");
-      return false;
-    }
-  }
-  else
-  {
-    ROS_ERROR("The robot description was not found on the param server.");
-    return false;
-  }
-
-  return true;
-}
-
-bool SBPLCollisionModel::readGroups(std::string ns)
-{
-  XmlRpc::XmlRpcValue all_groups, all_spheres;
-  ros::NodeHandle nh(ns);
-
-  // collision spheres
-  std::string spheres_name = "collision_spheres";
-  if(!nh.hasParam(spheres_name)) 
-  {
-    ROS_WARN_STREAM("No groups for planning specified in " << spheres_name);
-    return false;
-  }
-  nh.getParam(spheres_name, all_spheres);
-
-  if(all_spheres.getType() != XmlRpc::XmlRpcValue::TypeArray) 
-    ROS_WARN("Spheres is not an array.");
-
-  if(all_spheres.size() == 0) 
-  {
-    ROS_WARN("No spheres in spheres");
-    return false;
-  }
-
-  // collision groups
-  std::string group_name = "collision_groups";
-  if(!nh.hasParam(group_name)) 
-  {
-    ROS_WARN_STREAM("No groups for planning specified in " << group_name);
-    return false;
-  }
-  nh.getParam(group_name, all_groups);
-
-  if(all_groups.getType() != XmlRpc::XmlRpcValue::TypeArray) 
-    ROS_WARN("Groups is not an array.");
-
-  if(all_groups.size() == 0) 
-  {
-    ROS_WARN("No groups in groups");
-    return false;
-  }
-
-  for(int i = 0; i < all_groups.size(); i++) 
-  {
-    if(!all_groups[i].hasMember("name"))
-    {
-      ROS_WARN("All groups must have a name.");
-      return false;
-    }
-    std::string gname = all_groups[i]["name"];
-    Group* gc = new Group(gname);
-    std::map< std::string, Group*>::iterator group_iterator = group_config_map_.find(gname);
-    if(group_iterator != group_config_map_.end())
-    {
-      ROS_WARN_STREAM("Already have group name " << gname);
-      delete gc;
-      continue;
-    }
-    group_config_map_[gname] = gc;
-    if(!group_config_map_[gname]->getParams(all_groups[i], all_spheres))
-    {
-      ROS_ERROR("Failed to get all params for %s", gname.c_str());
-      return false;
-    }
-  }
-  ROS_INFO("Successfully parsed collision model");
-  return true;
-=======
 bool SBPLCollisionModel::init(const std::string& urdf_string)
 {
     return impl_->init(urdf_string);
->>>>>>> 2c29d4c0
 }
 
 void SBPLCollisionModel::getGroupNames(std::vector<std::string> &names)
