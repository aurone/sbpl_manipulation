////////////////////////////////////////////////////////////////////////////////
// Copyright (c) 2016, Andrew Dornbush
// All rights reserved.
//
// Redistribution and use in source and binary forms, with or without
// modification, are permitted provided that the following conditions are met:
//
//     1. Redistributions of source code must retain the above copyright notice
//        this list of conditions and the following disclaimer.
//     2. Redistributions in binary form must reproduce the above copyright
//        notice, this list of conditions and the following disclaimer in the
//        documentation and/or other materials provided with the distribution.
//     3. Neither the name of the copyright holder nor the names of its
//        contributors may be used to endorse or promote products derived from
//        this software without specific prior written permission.
//
// THIS SOFTWARE IS PROVIDED BY THE COPYRIGHT HOLDERS AND CONTRIBUTORS "AS IS"
// AND ANY EXPRESS OR IMPLIED WARRANTIES, INCLUDING, BUT NOT LIMITED TO, THE
// IMPLIED WARRANTIES OF MERCHANTABILITY AND FITNESS FOR A PARTICULAR PURPOSE
// ARE DISCLAIMED. IN NO EVENT SHALL THE COPYRIGHT OWNER OR CONTRIBUTORS BE
// LIABLE FOR ANY DIRECT, INDIRECT, INCIDENTAL, SPECIAL, EXEMPLARY, OR
// CONSEQUENTIAL DAMAGES (INCLUDING, BUT NOT LIMITED TO, PROCUREMENT OF
// SUBSTITUTE GOODS OR SERVICES; LOSS OF USE, DATA, OR PROFITS; OR BUSINESS
// INTERRUPTION) HOWEVER CAUSED AND ON ANY THEORY OF LIABILITY, WHETHER IN
// CONTRACT, STRICT LIABILITY, OR TORT (INCLUDING NEGLIGENCE OR OTHERWISE)
// ARISING IN ANY WAY OUT OF THE USE OF THIS SOFTWARE, EVEN IF ADVISED OF THE
// POSSIBILITY OF SUCH DAMAGE.
////////////////////////////////////////////////////////////////////////////////

/// \author Andrew Dornbush

#include <smpl/heuristic/bfs_heuristic.h>

// project includes
#include <smpl/bfs3d/bfs3d.h>
#include <smpl/console/console.h>
#include <smpl/debug/marker_utils.h>
#include <smpl/debug/colors.h>
#include <smpl/grid/grid.h>
#include <smpl/heap/intrusive_heap.h>
#include <smpl/stl/algorithm.h>

namespace smpl {

static const char* LOG = "heuristic.bfs";

BfsHeuristic::~BfsHeuristic()
{
    // empty to allow forward declaration of BFS_3D
}

bool BfsHeuristic::init(RobotPlanningSpace* space, const OccupancyGrid* grid)
{
    if (!RobotHeuristic::init(space)) {
        return false;
    }

    if (grid == NULL) {
        return false;
    }

    m_grid = grid;

    m_pp = space->getExtension<PointProjectionExtension>();
    if (m_pp != NULL) {
        SMPL_INFO_NAMED(LOG, "Got Point Projection Extension!");
    }
    syncGridAndBfs();

    return true;
}

void BfsHeuristic::setInflationRadius(double radius)
{
    m_inflation_radius = radius;
}

void BfsHeuristic::setCostPerCell(int cost_per_cell)
{
    m_cost_per_cell = cost_per_cell;
}

void BfsHeuristic::updateGoal(const GoalConstraint& goal)
{
    switch (goal.type) {
    case GoalType::XYZ_GOAL:
    case GoalType::XYZ_RPY_GOAL:
    case GoalType::JOINT_STATE_GOAL:
    {
        // TODO: This assumes goal.pose is initialized, regardless of what kind
        // of goal this is. For joint state goals, we should project the start
        // state to a goal position, since we can't reliably expect goal.pose
        // to be valid.
        int gx, gy, gz;
        grid()->worldToGrid(
                goal.pose.translation()[0],
                goal.pose.translation()[1],
                goal.pose.translation()[2],
                gx, gy, gz);

        SMPL_DEBUG_NAMED(LOG, "Setting the BFS heuristic goal (%d, %d, %d)", gx, gy, gz);

        if (!m_bfs->inBounds(gx, gy, gz)) {
            SMPL_ERROR_NAMED(LOG, "Heuristic goal is out of BFS bounds");
            break;
        }

        m_goal_cells.emplace_back(gx, gy, gz);

        m_bfs->run(gx, gy, gz);
        break;
    }
    case GoalType::MULTIPLE_POSE_GOAL:
    {
        std::vector<int> cell_coords;
        for (auto& goal_pose : goal.poses) {
            int gx, gy, gz;
            grid()->worldToGrid(
                    goal.pose.translation()[0],
                    goal.pose.translation()[1],
                    goal.pose.translation()[2],
                    gx, gy, gz);

            SMPL_DEBUG_NAMED(LOG, "Setting the BFS heuristic goal (%d, %d, %d)", gx, gy, gz);

            if (!m_bfs->inBounds(gx, gy, gz)) {
                SMPL_ERROR_NAMED(LOG, "Heuristic goal is out of BFS bounds");
                continue;
            }

            cell_coords.push_back(gx);
            cell_coords.push_back(gy);
            cell_coords.push_back(gz);

            m_goal_cells.emplace_back(gx, gy, gz);
        }
        m_bfs->run(begin(cell_coords), end(cell_coords));
        break;
    }
    case GoalType::USER_GOAL_CONSTRAINT_FN:
    default:
        SMPL_ERROR("Unsupported goal type in BFS Heuristic");
        break;
    }
}

double BfsHeuristic::getMetricStartDistance(double x, double y, double z)
{
    int start_id = planningSpace()->getStartStateID();

    if (!m_pp) {
        return 0.0;
    }

    Vector3 p;
    if (!m_pp->projectToPoint(planningSpace()->getStartStateID(), p)) {
        return 0.0;
    }

    int sx, sy, sz;
    grid()->worldToGrid(p.x(), p.y(), p.z(), sx, sy, sz);

    int gx, gy, gz;
    grid()->worldToGrid(x, y, z, gx, gy, gz);

    // compute the manhattan distance to the start cell
    const int dx = sx - gx;
    const int dy = sy - gy;
    const int dz = sz - gz;
    return grid()->resolution() * (abs(dx) + abs(dy) + abs(dz));
}

double BfsHeuristic::getMetricGoalDistance(double x, double y, double z)
{
    int gx, gy, gz;
    grid()->worldToGrid(x, y, z, gx, gy, gz);
    if (!m_bfs->inBounds(gx, gy, gz)) {
        return (double)BFS_3D::WALL * grid()->resolution();
    } else {
        return (double)m_bfs->getDistance(gx, gy, gz) * grid()->resolution();
    }
}

Extension* BfsHeuristic::getExtension(size_t class_code)
{
    if (class_code == GetClassCode<RobotHeuristic>()) {
        return this;
    }
    return nullptr;
}

int BfsHeuristic::GetGoalHeuristic(int state_id)
{
    if (m_pp == NULL) {
        return 0;
    }

    Vector3 p;
    if (!m_pp->projectToPoint(state_id, p)) {
        return 0;
    }

    Eigen::Vector3i dp;
    grid()->worldToGrid(p.x(), p.y(), p.z(), dp.x(), dp.y(), dp.z());

    return getBfsCostToGoal(*m_bfs, dp.x(), dp.y(), dp.z());
}

int BfsHeuristic::GetStartHeuristic(int state_id)
{
    SMPL_WARN_ONCE("BfsHeuristic::GetStartHeuristic unimplemented");
    return 0;
}

int BfsHeuristic::GetFromToHeuristic(int from_id, int to_id)
{
    if (to_id == planningSpace()->getGoalStateID()) {
        return GetGoalHeuristic(from_id);
    }
    else {
        SMPL_WARN_ONCE("BfsHeuristic::GetFromToHeuristic unimplemented for arbitrary state pair");
        return 0;
    }
}

auto BfsHeuristic::getWallsVisualization() const -> visual::Marker
{
    std::vector<Vector3> centers;
    int dimX = grid()->numCellsX();
    int dimY = grid()->numCellsY();
    int dimZ = grid()->numCellsZ();
    for (int x = 0; x < dimX; x++) {
    for (int y = 0; y < dimY; y++) {
    for (int z = 0; z < dimZ; z++) {
        if (m_bfs->isWall(x, y, z)) {
            Vector3 p;
            grid()->gridToWorld(x, y, z, p.x(), p.y(), p.z());
            centers.push_back(p);
        }
    }
    }
    }

    SMPL_DEBUG_NAMED(LOG, "BFS Visualization contains %zu points", centers.size());

    visual::Color color;
    color.r = 100.0f / 255.0f;
    color.g = 149.0f / 255.0f;
    color.b = 238.0f / 255.0f;
    color.a = 1.0f;

    return visual::MakeCubesMarker(
            centers,
            grid()->resolution(),
            color,
            grid()->getReferenceFrame(),
            "bfs_walls");
}

auto BfsHeuristic::getValuesVisualization() -> visual::Marker
{
    bool all_invalid = true;
    for (auto& cell : m_goal_cells) {
        if (!m_bfs->isWall(cell.x, cell.y, cell.z)) {
            all_invalid = false;
            break;
        }
    }

    // no goal cells or all invalid => all invalid
    if (all_invalid) {
        return visual::MakeEmptyMarker();
    }

    // hopefully this doesn't screw anything up too badly...this will flush the
    // bfs to a little past the start, but this would be done by the search
    // hereafter anyway
    int start_heur = GetGoalHeuristic(planningSpace()->getStartStateID());
    if (start_heur == Infinity) {
        return visual::MakeEmptyMarker();
    }

    SMPL_INFO("Start cell heuristic: %d", start_heur);

    auto max_cost = (int)(1.1 * start_heur);

    SMPL_INFO("Get visualization of cells up to cost %d", max_cost);

    // ...and this will also flush the bfs...

    // arbitrary limit on size of visualization...64Mb worth of points+colors
<<<<<<< HEAD
    auto max_points =
            (64u * 1024u * 1024u) /
            (sizeof(visual::Color) + sizeof(Eigen::Vector3d));
=======
    const size_t max_points =
            (64 * 1024 * 1024) /
            (sizeof(visual::Color) + sizeof(Vector3));
>>>>>>> f0b28894

    std::vector<Vector3> points;
    std::vector<visual::Color> colors;

    struct CostCell
    {
        int x, y, z, g;
    };
    std::queue<CostCell> cells;
    Grid3<bool> visited(grid()->numCellsX(), grid()->numCellsY(), grid()->numCellsZ(), false);
    for (auto& cell : m_goal_cells) {
        if (!m_bfs->isWall(cell.x, cell.y, cell.z)) {
            visited(cell.x, cell.y, cell.z) = true;
            cells.push({ cell.x, cell.y, cell.z, 0 });
        }
    }
    while (!cells.empty()) {
        auto c = cells.front();
        cells.pop();

        if (c.g > max_cost || points.size() >= max_points) {
            break;
        }

        {
            auto cost_pct = (float)c.g / (float)max_cost;

            auto color = visual::MakeColorHSV(300.0f - 300.0f * cost_pct);

            color.r = clamp(color.r, 0.0f, 1.0f);
            color.g = clamp(color.g, 0.0f, 1.0f);
            color.b = clamp(color.b, 0.0f, 1.0f);
            color.a = 1.0f;

            Vector3 p;
            grid()->gridToWorld(c.x, c.y, c.z, p.x(), p.y(), p.z());
            points.push_back(p);

            colors.push_back(color);
        }

//        visited(c.x, c.y, c.z) = true;

        auto d = m_cost_per_cell * m_bfs->getDistance(c.x, c.y, c.z);

        for (int dx = -1; dx <= 1; ++dx) {
        for (int dy = -1; dy <= 1; ++dy) {
        for (int dz = -1; dz <= 1; ++dz) {
            if (!(dx | dy | dz)) {
                continue;
            }

            int sx = c.x + dx;
            int sy = c.y + dy;
            int sz = c.z + dz;

            // check if neighbor is valid
            if (!m_bfs->inBounds(sx, sy, sz) || m_bfs->isWall(sx, sy, sz)) {
                continue;
            }

            // check if cost can be improved
            if (visited(sx, sy, sz)) {
                continue;
            }

            visited(sx, sy, sz) = true;

            int dd = m_cost_per_cell * m_bfs->getDistance(sx, sy, sz);
            cells.push({sx, sy, sz, dd});
        }
        }
        }
    }

    return visual::MakeCubesMarker(
            std::move(points),
            0.5 * grid()->resolution(),
            std::move(colors),
            grid()->getReferenceFrame(),
            "bfs_values");
}

void BfsHeuristic::syncGridAndBfs()
{
    auto xc = grid()->numCellsX();
    auto yc = grid()->numCellsY();
    auto zc = grid()->numCellsZ();
//    SMPL_DEBUG_NAMED(LOG, "Initializing BFS of size %d x %d x %d = %d", xc, yc, zc, xc * yc * zc);
    m_bfs.reset(new BFS_3D(xc, yc, zc));
    auto cell_count = xc * yc * zc;
    auto wall_count = 0;
    for (auto x = 0; x < xc; ++x) {
    for (auto y = 0; y < yc; ++y) {
    for (auto z = 0; z < zc; ++z) {
        auto radius = m_inflation_radius;
        if (grid()->getDistance(x, y, z) <= radius) {
            m_bfs->setWall(x, y, z);
            ++wall_count;
        }
    }
    }
    }

    SMPL_DEBUG_NAMED(LOG, "%d/%d (%0.3f%%) walls in the bfs heuristic", wall_count, cell_count, 100.0 * (double)wall_count / cell_count);
}

int BfsHeuristic::getBfsCostToGoal(const BFS_3D& bfs, int x, int y, int z) const
{
    if (!bfs.inBounds(x, y, z)) {
        return Infinity;
    } else if (bfs.getDistance(x, y, z) == BFS_3D::WALL) {
        return Infinity;
    } else {
        return m_cost_per_cell * bfs.getDistance(x, y, z);
    }
}

} // namespace smpl<|MERGE_RESOLUTION|>--- conflicted
+++ resolved
@@ -289,15 +289,9 @@
     // ...and this will also flush the bfs...
 
     // arbitrary limit on size of visualization...64Mb worth of points+colors
-<<<<<<< HEAD
     auto max_points =
             (64u * 1024u * 1024u) /
-            (sizeof(visual::Color) + sizeof(Eigen::Vector3d));
-=======
-    const size_t max_points =
-            (64 * 1024 * 1024) /
             (sizeof(visual::Color) + sizeof(Vector3));
->>>>>>> f0b28894
 
     std::vector<Vector3> points;
     std::vector<visual::Color> colors;
